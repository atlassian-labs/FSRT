#![allow(clippy::type_complexity)]
use clap::{Parser, ValueHint};
use clap::{Parser, ValueHint};
use forge_permission_resolver::permissions_resolver::{
    get_permission_resolver_confluence, get_permission_resolver_jira,
};
use miette::{IntoDiagnostic, Result};
use miette::{IntoDiagnostic, Result};
use std::{
    collections::HashSet,
    fs,
    os::unix::prelude::OsStrExt,
    path::{Path, PathBuf},
    sync::Arc,
};

use swc_core::{
    common::{Globals, Mark, SourceMap, GLOBALS},
    ecma::{
        ast::EsVersion,
        parser::{parse_file_as_module, Syntax, TsConfig},
        transforms::base::resolver,
        visit::FoldWith,
    },
};
use tracing::{debug, instrument, warn};
use tracing_subscriber::{prelude::*, EnvFilter};
use tracing_tree::HierarchicalLayer;

use forge_analyzer::{
    checkers::{
        AuthZChecker, AuthenticateChecker, DefintionAnalysisRunner, PermissionChecker,
        PermissionVuln, PrototypePollutionChecker, SecretChecker,
    },
    ctx::{AppCtx, ModId},
    definitions::{run_resolver, DefId, Environment, PackageData},
    interp::Interp,
    reporter::Reporter,
    resolver::resolve_calls,
};

use forge_loader::manifest::{Entrypoint, ForgeManifest, Resolved};
use walkdir::WalkDir;

#[derive(Parser, Debug)]
#[command(author, version, about, long_about = None)]
struct Args {
    #[arg(short, long)]
    debug: bool,

    /// Dump a graphviz formatted callgraph
    #[arg(long)]
    callgraph: bool,

    /// Dump a graphviz formatted control flow graph of the function specified in `--function`
    #[arg(long)]
    cfg: bool,

    /// Dump the IR for the specified function
    #[arg(long)]
    dump_ir: Option<String>,

    /// A specific function to scan. Must be an entrypoint specified in `manifest.yml`
    #[arg(short, long)]
    function: Option<String>,

    /// The Marketplace app key.
    #[arg(long)]
    appkey: Option<String>,

    /// A file to redirect output to.
    #[arg(short, long)]
    out: Option<PathBuf>,

    // Run the permission checker
    #[arg(long)]
    check_permissions: bool,

    /// The directory to scan. Assumes there is a `manifest.ya?ml` file in the top level
    /// directory, and that the source code is located in `src/`
    #[arg(name = "DIRS", value_hint = ValueHint::DirPath)]
    dirs: Vec<PathBuf>,
}

#[derive(Debug, Clone)]
struct ResolvedEntryPoint<'a> {
    func_name: &'a str,
    path: PathBuf,
    module: ModId,
    def_id: DefId,
    webtrigger: bool,
    invokable: bool,
    admin: bool,
}

struct ForgeProject<'a> {
    #[allow(dead_code)]
    sm: Arc<SourceMap>,
    ctx: AppCtx,
    env: Environment,
    funcs: Vec<ResolvedEntryPoint<'a>>,
}

impl<'a> ForgeProject<'a> {
    #[instrument(skip(src, iter))]
    fn with_files_and_sourceroot<P: AsRef<Path>, I: IntoIterator<Item = PathBuf>>(
        src: P,
        iter: I,
        secret_packages: Vec<PackageData>,
    ) -> Self {
        let sm = Arc::<SourceMap>::default();
        let target = EsVersion::latest();
        let globals = Globals::new();
        let ctx = AppCtx::new(src);
        let ctx = iter.into_iter().fold(ctx, |mut ctx, p| {
            let sourcemap = Arc::clone(&sm);
            GLOBALS.set(&globals, || {
                debug!(file = %p.display(), "parsing");
                let src = sourcemap.load_file(&p).unwrap();
                debug!("loaded sourcemap");
                let mut recovered_errors = vec![];
                let module = parse_file_as_module(
                    &src,
                    Syntax::Typescript(TsConfig {
                        tsx: true,
                        decorators: true,
                        ..Default::default()
                    }),
                    target,
                    None,
                    &mut recovered_errors,
                )
                .unwrap();
                debug!("finished parsing");
                let mut hygeine = resolver(Mark::new(), Mark::new(), true);
                let module = module.fold_with(&mut hygeine);
                ctx.load_module(p, module);
                ctx
            })
        });
        let keys = ctx.module_ids().collect::<Vec<_>>();
        debug!(?keys);
        let env = run_resolver(ctx.modules(), ctx.file_resolver(), secret_packages);
        Self {
            sm,
            ctx,
            env,
            funcs: vec![],
            opts: Opts::default(),
        }
    }
<<<<<<< HEAD
=======

>>>>>>> ee2e7474
    // TODO: edit to work with new iterator that not FUNCTIONTY
    fn add_funcs<I: IntoIterator<Item = Entrypoint<'a, Resolved>>>(&mut self, iter: I) {
        self.funcs.extend(iter.into_iter().filter_map(|entrypoint| {
            let (func_name, path) = entrypoint.function.into_func_path();
            let module = self.ctx.modid_from_path(&path)?;
            let def_id = self.env.module_export(module, func_name)?;
            Some(ResolvedEntryPoint {
                func_name,
                path,
                module,
                def_id,
                invokable: entrypoint.invokable,
                webtrigger: entrypoint.web_trigger,
                admin: entrypoint.admin,
            })
        }));
    }
}

fn is_js_file<P: AsRef<Path>>(path: P) -> bool {
    matches!(
        path.as_ref().extension().map(|s| s.as_bytes()),
        Some(b"jsx" | b"js" | b"tsx" | b"ts")
    )
}

fn collect_sourcefiles<P: AsRef<Path>>(root: P) -> impl Iterator<Item = PathBuf> {
    WalkDir::new(root)
        .min_depth(1)
        .max_depth(5)
        .into_iter()
        .filter_map(|e| {
            let path = e.ok()?.into_path();
            is_js_file(&path).then_some(path)
        })
}

#[tracing::instrument(level = "debug")]
fn scan_directory(dir: PathBuf, function: Option<&str>, opts: &Args) -> Result<()> {
    let mut manifest_file = dir.clone();
    manifest_file.push("manifest.yaml");
    if !manifest_file.exists() {
        manifest_file.set_extension("yml");
    }
    debug!(?manifest_file);

    let manifest = fs::read_to_string(&manifest_file).into_diagnostic()?;
    let manifest: ForgeManifest = serde_yaml::from_str(&manifest).into_diagnostic()?;
    let name = manifest.app.name.unwrap_or_default();

    let requested_permissions = manifest.permissions;
    let permission_scopes = requested_permissions.scopes;
    let permissions_declared: HashSet<String> =
        HashSet::from_iter(permission_scopes.iter().map(|s| s.replace("\"", "")));

    let secret_packages: Vec<PackageData> =
        if let Result::Ok(f) = std::fs::File::open("secretdata.yaml") {
            let scrape_config: Vec<PackageData> =
                serde_yaml::from_reader(f).expect("Failed to deserialize package");
            scrape_config
        } else {
            vec![]
        };
    let paths = collect_sourcefiles(dir.join("src/")).collect::<HashSet<_>>();

    let transpiled_async = paths.iter().any(|path| {
        if let Ok(data) = fs::read_to_string(path) {
            return data
                .lines()
                .next()
                .is_some_and(|data| data == "\"use strict\";" || data == "'use strict';");
        }
        false
    });
    let run_permission_checker = opts.check_permissions && !transpiled_async;

    let funcrefs = manifest
        .modules
        .into_analyzable_functions()
        .flat_map(|entrypoint| {
            Ok::<_, forge_loader::Error>(Entrypoint {
                function: entrypoint.function.try_resolve(&paths, &dir)?,
                invokable: entrypoint.invokable,
                web_trigger: entrypoint.web_trigger,
                admin: entrypoint.admin,
            })
        });

    let src_root = dir.join("src");
<<<<<<< HEAD
    let mut proj = ForgeProject::with_files_and_sourceroot(src_root, paths.clone());
    proj.opts = opts.clone();
=======
    let mut proj =
        ForgeProject::with_files_and_sourceroot(src_root, paths.clone(), secret_packages);
    if transpiled_async {
        warn!("Unable to scan due to transpiled async");
        return Ok(());
    }
>>>>>>> ee2e7474
    proj.add_funcs(funcrefs);
    resolve_calls(&mut proj.ctx);
    if let Some(func) = opts.dump_ir.as_ref() {
        let mut lock = std::io::stdout().lock();
        proj.env.dump_function(&mut lock, func);
        return Ok(());
    }

    let permissions = Vec::from_iter(permissions_declared.iter().cloned());

    let (jira_permission_resolver, jira_regex_map) = get_permission_resolver_jira();
    let (confluence_permission_resolver, confluence_regex_map) =
        get_permission_resolver_confluence();

    let mut definition_analysis_interp = Interp::<DefintionAnalysisRunner>::new(
        &proj.env,
        false,
        true,
        permissions.clone(),
        &jira_permission_resolver,
        &jira_regex_map,
        &confluence_permission_resolver,
        &confluence_regex_map,
    );

    let mut interp = Interp::new(
        &proj.env,
        false,
        false,
        permissions.clone(),
        &jira_permission_resolver,
        &jira_regex_map,
        &confluence_permission_resolver,
        &confluence_regex_map,
    );
    let mut authn_interp = Interp::new(
        &proj.env,
        false,
        false,
        permissions.clone(),
        &jira_permission_resolver,
        &jira_regex_map,
        &confluence_permission_resolver,
        &confluence_regex_map,
    );
<<<<<<< HEAD
=======

>>>>>>> ee2e7474
    let mut reporter = Reporter::new();
    let mut secret_interp = Interp::<SecretChecker>::new(
        &proj.env,
        false,
        false,
        permissions.clone(),
        &jira_permission_resolver,
        &jira_regex_map,
        &confluence_permission_resolver,
        &confluence_regex_map,
    );
    reporter.add_app(opts.appkey.clone().unwrap_or_default(), name.to_owned());
    //let mut all_used_permissions = HashSet::default();

    let mut perm_interp = Interp::<PermissionChecker>::new(
        &proj.env,
        false,
        true,
        permissions.clone(),
        &jira_permission_resolver,
        &jira_regex_map,
        &confluence_permission_resolver,
        &confluence_regex_map,
    );
    for func in &proj.funcs {
        let mut def_checker = DefintionAnalysisRunner::new();
        if let Err(err) = definition_analysis_interp.run_checker(
            func.def_id,
            &mut def_checker,
            func.path.clone(),
            func.func_name.to_string(),
        ) {
            warn!(
                "error while scanning {:?} in {:?}: {err}",
                func.func_name, func.path,
            );
        }

        if run_permission_checker {
            let mut checker = PermissionChecker::new();
            perm_interp.value_manager.varid_to_value =
                definition_analysis_interp.value_manager.varid_to_value;
            perm_interp.value_manager.defid_to_value =
                definition_analysis_interp.value_manager.defid_to_value;
            if let Err(err) = perm_interp.run_checker(
                func.def_id,
                &mut checker,
                func.path.clone(),
                func.func_name.to_owned(),
            ) {
                warn!("error while running permission checker: {err}");
            }
            definition_analysis_interp.value_manager.varid_to_value =
                perm_interp.value_manager.varid_to_value;
            definition_analysis_interp.value_manager.defid_to_value =
                perm_interp.value_manager.defid_to_value;
        }

        let mut checker = SecretChecker::new();
        secret_interp.value_manager.varid_to_value =
            definition_analysis_interp.value_manager.varid_to_value;
        secret_interp.value_manager.defid_to_value =
            definition_analysis_interp.value_manager.defid_to_value;
        if let Err(err) = secret_interp.run_checker(
            func.def_id,
            &mut checker,
            func.path.clone(),
            func.func_name.to_owned(),
        ) {
            warn!("error while running secret checker: {err}");
        } else {
            reporter.add_vulnerabilities(checker.into_vulns());
        }
        definition_analysis_interp.value_manager.varid_to_value =
            secret_interp.value_manager.varid_to_value;
        definition_analysis_interp.value_manager.defid_to_value =
            secret_interp.value_manager.defid_to_value;

<<<<<<< HEAD
        // Get entrypoint value from tuple
        // Logic for performing scans.
        // If it's invokable, then run invokable scan. If web_trigger, then trigger scan.
        // And if it's both, run both scans.
=======
>>>>>>> ee2e7474
        if func.invokable {
            let mut checker = AuthZChecker::new();
            debug!("checking {:?} at {:?}", func.func_name, &func.path);
            if let Err(err) = interp.run_checker(
                func.def_id,
                &mut checker,
                func.path.clone(),
                func.func_name.to_string(),
            ) {
                warn!(
                    "error while scanning {:?} in {:?}: {err}",
                    func.func_name, func.path,
                );
            }
            reporter.add_vulnerabilities(checker.into_vulns());
        } else if func.webtrigger {
            let mut checker = AuthenticateChecker::new();
            debug!(
                "checking webtrigger {:?} at {:?}",
                func.func_name, func.path,
            );
            if let Err(err) = authn_interp.run_checker(
                func.def_id,
                &mut checker,
                func.path.clone(),
                func.func_name.to_string(),
            ) {
                warn!(
                    "error while scanning {:?} in {:?}: {err}",
                    func.func_name, func.path,
                );
            }
            reporter.add_vulnerabilities(checker.into_vulns());
        }
    }

    if perm_interp.permissions.len() > 0 {
        reporter
            .add_vulnerabilities(vec![PermissionVuln::new(perm_interp.permissions)].into_iter());
    }
    let report = serde_json::to_string(&reporter.into_report()).into_diagnostic()?;
    debug!("On the debug layer: Writing Report");
    match &opts.out {
        Some(path) => {
            fs::write(path, report).into_diagnostic()?;
        }
        None => println!("{report}"),
    }

    Ok(())
}

fn main() -> Result<()> {
    let mut args = Args::parse();
    tracing_subscriber::registry()
        .with(HierarchicalLayer::new(2))
        .with(EnvFilter::from_env("FORGE_LOG"))
        .init();
    let dirs = std::mem::take(&mut args.dirs);
    let function = args.function.as_deref();
    for dir in dirs {
        debug!(?dir);
        scan_directory(dir, function, &args)?;
    }
    Ok(())
}<|MERGE_RESOLUTION|>--- conflicted
+++ resolved
@@ -149,10 +149,6 @@
             opts: Opts::default(),
         }
     }
-<<<<<<< HEAD
-=======
-
->>>>>>> ee2e7474
     // TODO: edit to work with new iterator that not FUNCTIONTY
     fn add_funcs<I: IntoIterator<Item = Entrypoint<'a, Resolved>>>(&mut self, iter: I) {
         self.funcs.extend(iter.into_iter().filter_map(|entrypoint| {
@@ -242,17 +238,12 @@
         });
 
     let src_root = dir.join("src");
-<<<<<<< HEAD
-    let mut proj = ForgeProject::with_files_and_sourceroot(src_root, paths.clone());
-    proj.opts = opts.clone();
-=======
     let mut proj =
         ForgeProject::with_files_and_sourceroot(src_root, paths.clone(), secret_packages);
     if transpiled_async {
         warn!("Unable to scan due to transpiled async");
         return Ok(());
     }
->>>>>>> ee2e7474
     proj.add_funcs(funcrefs);
     resolve_calls(&mut proj.ctx);
     if let Some(func) = opts.dump_ir.as_ref() {
@@ -298,10 +289,6 @@
         &confluence_permission_resolver,
         &confluence_regex_map,
     );
-<<<<<<< HEAD
-=======
-
->>>>>>> ee2e7474
     let mut reporter = Reporter::new();
     let mut secret_interp = Interp::<SecretChecker>::new(
         &proj.env,
@@ -380,13 +367,10 @@
         definition_analysis_interp.value_manager.defid_to_value =
             secret_interp.value_manager.defid_to_value;
 
-<<<<<<< HEAD
         // Get entrypoint value from tuple
         // Logic for performing scans.
         // If it's invokable, then run invokable scan. If web_trigger, then trigger scan.
         // And if it's both, run both scans.
-=======
->>>>>>> ee2e7474
         if func.invokable {
             let mut checker = AuthZChecker::new();
             debug!("checking {:?} at {:?}", func.func_name, &func.path);
