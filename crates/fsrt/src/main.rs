--- conflicted
+++ resolved
@@ -200,15 +200,11 @@
         })
     });
     let src_root = dir.join("src");
-<<<<<<< HEAD
-    let mut proj = ForgeProject::with_files_and_sourceroot(src_root.clone(), paths.clone());
-=======
     let mut proj = ForgeProject::with_files_and_sourceroot(src_root, paths.clone());
     if transpiled_async {
         warn!("Unable to scan due to transpiled async");
         return Ok(proj);
     }
->>>>>>> 824a3c78
     proj.opts = opts.clone();
     proj.add_funcs(funcrefs);
     resolve_calls(&mut proj.ctx);
