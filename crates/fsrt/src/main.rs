--- conflicted
+++ resolved
@@ -37,11 +37,7 @@
     resolver::resolve_calls,
 };
 
-<<<<<<< HEAD
 use forge_loader::manifest::{Entrypoint, ForgeManifest, Resolved};
-=======
-use forge_loader::manifest::{ForgeManifest, FunctionRef, FunctionTy};
->>>>>>> f3d6b6be
 use walkdir::WalkDir;
 
 #[derive(Parser, Debug)]
@@ -84,7 +80,6 @@
     dirs: Vec<PathBuf>,
 }
 
-<<<<<<< HEAD
 #[derive(Debug, Clone)]
 struct ResolvedEntryPoint<'a> {
     func_name: &'a str,
@@ -97,24 +92,14 @@
 }
 
 struct ForgeProject<'a> {
-=======
-struct ForgeProject {
->>>>>>> f3d6b6be
     #[allow(dead_code)]
     sm: Arc<SourceMap>,
     ctx: AppCtx,
     env: Environment,
-<<<<<<< HEAD
     funcs: Vec<ResolvedEntryPoint<'a>>,
 }
 
 impl<'a> ForgeProject<'a> {
-=======
-    funcs: Vec<FunctionTy<(String, PathBuf, ModId, DefId)>>,
-}
-
-impl ForgeProject {
->>>>>>> f3d6b6be
     #[instrument(skip(src, iter))]
     fn with_files_and_sourceroot<P: AsRef<Path>, I: IntoIterator<Item = PathBuf>>(
         src: P,
@@ -161,7 +146,7 @@
             funcs: vec![],
         }
     }
-<<<<<<< HEAD
+
     // TODO: edit to work with new iterator that not FUNCTIONTY
     fn add_funcs<I: IntoIterator<Item = Entrypoint<'a, Resolved>>>(&mut self, iter: I) {
         self.funcs.extend(iter.into_iter().filter_map(|entrypoint| {
@@ -176,15 +161,6 @@
                 invokable: entrypoint.invokable,
                 webtrigger: entrypoint.web_trigger,
                 admin: entrypoint.admin,
-=======
-
-    fn add_funcs<'a, I: IntoIterator<Item = FunctionTy<(&'a str, PathBuf)>>>(&mut self, iter: I) {
-        self.funcs.extend(iter.into_iter().flat_map(|ftype| {
-            ftype.sequence(|(func_name, path)| {
-                let modid = self.ctx.modid_from_path(&path)?;
-                let func = self.env.module_export(modid, func_name)?;
-                Some((func_name.to_owned(), path, modid, func))
->>>>>>> f3d6b6be
             })
         }));
     }
@@ -209,11 +185,7 @@
 }
 
 #[tracing::instrument(level = "debug")]
-<<<<<<< HEAD
 fn scan_directory(dir: PathBuf, function: Option<&str>, opts: &Args) -> Result<()> {
-=======
-fn scan_directory(dir: PathBuf, function: Option<&str>, opts: &Args) -> Result<ForgeProject> {
->>>>>>> f3d6b6be
     let mut manifest_file = dir.clone();
     manifest_file.push("manifest.yaml");
     if !manifest_file.exists() {
@@ -252,7 +224,6 @@
     });
     let run_permission_checker = opts.check_permissions && !transpiled_async;
 
-<<<<<<< HEAD
     let funcrefs = manifest
         .modules
         .into_analyzable_functions()
@@ -265,34 +236,19 @@
             })
         });
 
-=======
-    let funcrefs = manifest.modules.into_analyzable_functions().flat_map(|f| {
-        f.sequence(|fmod| {
-            let resolved_func = FunctionRef::try_from(fmod)?.try_resolve(&paths, &dir)?;
-            Ok::<_, forge_loader::Error>(resolved_func.into_func_path())
-        })
-    });
->>>>>>> f3d6b6be
     let src_root = dir.join("src");
     let mut proj =
         ForgeProject::with_files_and_sourceroot(src_root, paths.clone(), secret_packages);
     if transpiled_async {
         warn!("Unable to scan due to transpiled async");
-<<<<<<< HEAD
         return Ok(());
-=======
->>>>>>> f3d6b6be
     }
     proj.add_funcs(funcrefs);
     resolve_calls(&mut proj.ctx);
     if let Some(func) = opts.dump_ir.as_ref() {
         let mut lock = std::io::stdout().lock();
         proj.env.dump_function(&mut lock, func);
-<<<<<<< HEAD
         return Ok(());
-=======
-        return Ok(proj);
->>>>>>> f3d6b6be
     }
 
     let permissions = Vec::from_iter(permissions_declared.iter().cloned());
@@ -301,11 +257,7 @@
     let (confluence_permission_resolver, confluence_regex_map) =
         get_permission_resolver_confluence();
 
-<<<<<<< HEAD
     let mut definition_analysis_interp = Interp::<DefintionAnalysisRunner>::new(
-=======
-    let mut defintion_analysis_interp = Interp::new(
->>>>>>> f3d6b6be
         &proj.env,
         false,
         true,
@@ -336,11 +288,22 @@
         &confluence_permission_resolver,
         &confluence_regex_map,
     );
-<<<<<<< HEAD
+
     let mut reporter = Reporter::new();
     let mut secret_interp = Interp::<SecretChecker>::new(
-=======
-    let mut perm_interp = Interp::new(
+        &proj.env,
+        false,
+        false,
+        permissions.clone(),
+        &jira_permission_resolver,
+        &jira_regex_map,
+        &confluence_permission_resolver,
+        &confluence_regex_map,
+    );
+    reporter.add_app(opts.appkey.clone().unwrap_or_default(), name.to_owned());
+    //let mut all_used_permissions = HashSet::default();
+
+    let mut perm_interp = Interp::<PermissionChecker>::new(
         &proj.env,
         false,
         true,
@@ -350,39 +313,6 @@
         &confluence_permission_resolver,
         &confluence_regex_map,
     );
-    let mut reporter = Reporter::new();
-    let mut secret_interp = Interp::new(
->>>>>>> f3d6b6be
-        &proj.env,
-        false,
-        false,
-        permissions.clone(),
-        &jira_permission_resolver,
-        &jira_regex_map,
-        &confluence_permission_resolver,
-        &confluence_regex_map,
-    );
-<<<<<<< HEAD
-    reporter.add_app(opts.appkey.clone().unwrap_or_default(), name.to_owned());
-    //let mut all_used_permissions = HashSet::default();
-
-    let mut perm_interp = Interp::<PermissionChecker>::new(
-        &proj.env,
-        false,
-        true,
-=======
-    let mut pp_interp = Interp::new(
-        &proj.env,
-        false,
-        false,
->>>>>>> f3d6b6be
-        permissions.clone(),
-        &jira_permission_resolver,
-        &jira_regex_map,
-        &confluence_permission_resolver,
-        &confluence_regex_map,
-    );
-<<<<<<< HEAD
     for func in &proj.funcs {
         let mut def_checker = DefintionAnalysisRunner::new();
         if let Err(err) = definition_analysis_interp.run_checker(
@@ -431,136 +361,13 @@
             warn!("error while running secret checker: {err}");
         } else {
             reporter.add_vulnerabilities(checker.into_vulns());
-=======
-    reporter.add_app(opts.appkey.clone().unwrap_or_default(), name.to_owned());
-    //let mut all_used_permissions = HashSet::default();
-
-    for func in &proj.funcs {
-        match *func {
-            FunctionTy::Invokable((ref func, ref path, _, def)) => {
-                let mut runner = DefintionAnalysisRunner::new();
-                debug!("checking Invokable {func} at {path:?}");
-                if let Err(err) = defintion_analysis_interp.run_checker(
-                    def,
-                    &mut runner,
-                    path.clone(),
-                    func.clone(),
-                ) {
-                    warn!("error while getting definition analysis {func} in {path:?}: {err}");
-                }
-                let mut checker = AuthZChecker::new();
-                debug!("Authorization Scaner on Invokable FunctionTy: checking {func} at {path:?}");
-                if let Err(err) = interp.run_checker(def, &mut checker, path.clone(), func.clone())
-                {
-                    warn!("error while scanning {func} in {path:?}: {err}");
-                }
-                reporter.add_vulnerabilities(checker.into_vulns());
-
-                let mut checker2 = SecretChecker::new();
-                secret_interp.value_manager.varid_to_value = defintion_analysis_interp.get_defs();
-                secret_interp.value_manager.defid_to_value = defintion_analysis_interp
-                    .value_manager
-                    .defid_to_value
-                    .clone();
-                debug!("Secret Scanner on Invokable FunctionTy: checking {func} at {path:?}");
-                if let Err(err) =
-                    secret_interp.run_checker(def, &mut checker2, path.clone(), func.clone())
-                {
-                    warn!("error while scanning {func} in {path:?}: {err}");
-                }
-                reporter.add_vulnerabilities(checker2.into_vulns());
-
-                debug!("Permission Scanners on Invokable FunctionTy: checking {func} at {path:?}");
-                if run_permission_checker {
-                    perm_interp.value_manager.varid_to_value = defintion_analysis_interp.get_defs();
-                    perm_interp.value_manager.defid_to_value = defintion_analysis_interp
-                        .value_manager
-                        .defid_to_value
-                        .clone();
-                    let mut checker2 = PermissionChecker::new();
-                    if let Err(err) =
-                        perm_interp.run_checker(def, &mut checker2, path.clone(), func.clone())
-                    {
-                        warn!("error while scanning {func} in {path:?}: {err}");
-                    }
-                }
-                pp_interp.value_manager.varid_to_value = defintion_analysis_interp.get_defs();
-                pp_interp.value_manager.defid_to_value = defintion_analysis_interp
-                    .value_manager
-                    .defid_to_value
-                    .clone();
-                if let Err(e) = pp_interp.run_checker(
-                    def,
-                    &mut PrototypePollutionChecker,
-                    path.clone(),
-                    func.clone(),
-                ) {
-                    warn!("error while scanning {func} in {path:?}: {e}");
-                }
-            }
-            FunctionTy::WebTrigger((ref func, ref path, _, def)) => {
-                let mut runner = DefintionAnalysisRunner::new();
-                debug!("checking Web Trigger {func} at {path:?}");
-                if let Err(err) = defintion_analysis_interp.run_checker(
-                    def,
-                    &mut runner,
-                    path.clone(),
-                    func.clone(),
-                ) {
-                    warn!("error while getting definition analysis {func} in {path:?}: {err}");
-                }
-
-                let mut checker2 = SecretChecker::new();
-                secret_interp.value_manager.varid_to_value = defintion_analysis_interp.get_defs();
-                secret_interp.value_manager.defid_to_value = defintion_analysis_interp
-                    .value_manager
-                    .defid_to_value
-                    .clone();
-                debug!("Secret Scanner on Web Triggers: checking {func} at {path:?}");
-                if let Err(err) =
-                    secret_interp.run_checker(def, &mut checker2, path.clone(), func.clone())
-                {
-                    warn!("error while scanning {func} in {path:?}: {err}");
-                }
-                reporter.add_vulnerabilities(checker2.into_vulns());
-
-                let mut checker = AuthenticateChecker::new();
-                debug!("Authentication Checker on Web Triggers: checking webtrigger {func} at {path:?}");
-                if let Err(err) =
-                    authn_interp.run_checker(def, &mut checker, path.clone(), func.clone())
-                {
-                    warn!("error while scanning {func} in {path:?}: {err}");
-                }
-                reporter.add_vulnerabilities(checker.into_vulns());
-
-                debug!(
-                    "Permission Checker on Web Triggers: checking webtrigger {func} at {path:?}"
-                );
-                if run_permission_checker {
-                    perm_interp.value_manager.varid_to_value = defintion_analysis_interp.get_defs();
-                    perm_interp.value_manager.defid_to_value = defintion_analysis_interp
-                        .value_manager
-                        .defid_to_value
-                        .clone();
-                    let mut checker2 = PermissionChecker::new();
-                    if let Err(err) =
-                        perm_interp.run_checker(def, &mut checker2, path.clone(), func.clone())
-                    {
-                        warn!("error while scanning {func} in {path:?}: {err}");
-                    }
-                }
-            }
->>>>>>> f3d6b6be
+
         }
         definition_analysis_interp.value_manager.varid_to_value =
             secret_interp.value_manager.varid_to_value;
         definition_analysis_interp.value_manager.defid_to_value =
             secret_interp.value_manager.defid_to_value;
 
-        // Get entrypoint value from tuple
-        // Logic for performing scans.
-        // If it's invokable, then run invokable scan. If web_trigger, then trigger scan.
-        // And if it's both, run both scans.
         if func.invokable {
             let mut checker = AuthZChecker::new();
             debug!("checking {:?} at {:?}", func.func_name, &func.path);
@@ -601,18 +408,6 @@
         reporter
             .add_vulnerabilities(vec![PermissionVuln::new(perm_interp.permissions)].into_iter());
     }
-<<<<<<< HEAD
-=======
-
-    if run_permission_checker {
-        if perm_interp.permissions.len() > 0 {
-            reporter.add_vulnerabilities(
-                vec![PermissionVuln::new(perm_interp.permissions)].into_iter(),
-            );
-        }
-    }
-
->>>>>>> f3d6b6be
     let report = serde_json::to_string(&reporter.into_report()).into_diagnostic()?;
     debug!("On the debug layer: Writing Report");
     match &opts.out {
@@ -622,11 +417,8 @@
         None => println!("{report}"),
     }
 
-<<<<<<< HEAD
     Ok(())
-=======
-    Ok(proj)
->>>>>>> f3d6b6be
+
 }
 
 fn main() -> Result<()> {
