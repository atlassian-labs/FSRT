--- conflicted
+++ resolved
@@ -18,11 +18,8 @@
     fn contains_secret_vuln(&self, expected_len: usize) -> bool;
 
     fn contains_vulns(&self, expected_len: i32) -> bool;
-<<<<<<< HEAD
 
     fn contains_authz_vuln(&self, expected_len: usize) -> bool;
-=======
->>>>>>> 843079da
 }
 
 impl ReportExt for Report {
@@ -35,7 +32,6 @@
     fn contains_secret_vuln(&self, expected_len: usize) -> bool {
         self.into_vulns()
             .iter()
-<<<<<<< HEAD
             .filter(|vuln| vuln.check_name().starts_with("Hardcoded-Secret"))
             .count()
             == expected_len
@@ -46,9 +42,6 @@
         self.into_vulns()
             .iter()
             .filter(|vuln| vuln.check_name().starts_with("Custom-Check-Authorization"))
-=======
-            .filter(|vuln| vuln.check_name() == "Hardcoded-Secret-11311281663139041059")
->>>>>>> 843079da
             .count()
             == expected_len
     }
@@ -102,18 +95,9 @@
             cm: Arc::default(),
         };
 
-<<<<<<< HEAD
-=======
-        let different_files = string
-            .split("//")
-            .map(|f| f.replace("//", "").trim().to_string())
-            .filter(|file| !file.is_empty());
-
->>>>>>> 843079da
         for file in different_files {
             println!("files {file:?}");
             let (file_name, file_source) = file.split_once('\n').unwrap();
-<<<<<<< HEAD
             if file_name.trim() == "manifest.yml" || file_name.trim() == "manifest.yaml" {
                 continue;
             }
@@ -122,17 +106,6 @@
                 file_source.replace('"', ""),
             );
         }
-=======
-            println!("files {file_name:?} {file_source:?}");
-            mock_forge_project.add_file(
-                file_name.replace("\"", "").trim(),
-                file_source.replace("\"", ""),
-            );
-        }
-
-        println!("mock_forge_project {mock_forge_project:?}");
-
->>>>>>> 843079da
         mock_forge_project
     }
 
@@ -330,7 +303,6 @@
 
         export const run = render(<Macro app={<App />} />);",
     );
-<<<<<<< HEAD
 
     let scan_result = scan_directory_test(test_forge_project);
     assert!(scan_result.contains_secret_vuln(1));
@@ -625,10 +597,4 @@
     let scan_result = scan_directory_test(test_forge_project);
     assert!(scan_result.contains_authz_vuln(1));
     assert!(scan_result.contains_vulns(1));
-=======
-
-    let scan_result = scan_directory_test(test_forge_project);
-    assert!(scan_result.contains_secret_vuln(1));
-    assert!(scan_result.contains_vulns(1))
->>>>>>> 843079da
 }