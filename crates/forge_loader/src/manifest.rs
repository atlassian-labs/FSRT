use std::{
    borrow::Borrow,
    collections::{BTreeSet, HashSet},
    hash::Hash,
    path::{Path, PathBuf},
    sync::Arc,
};

use crate::{forgepermissions::ForgePermissions, Error};
use forge_utils::FxHashMap;
use itertools::{Either, Itertools};
use serde::Deserialize;
use serde_json::map::Entry;
use tracing::trace;

#[derive(Default, Debug, Clone, PartialEq, Eq, Deserialize)]
struct AuthProviders<'a> {
    #[serde(borrow)]
    auth: Vec<&'a str>,
}
// Maps the Functions Module in common Modules
#[derive(Default, Debug, Clone, PartialEq, Eq, Deserialize)]
pub struct FunctionMod<'a> {
    key: &'a str,
    handler: &'a str,
    #[serde(borrow)]
    providers: Option<AuthProviders<'a>>,
}

// Abstracting away key, function, and resolver into a single struct for reuse whoo!
#[derive(Default, Debug, Clone, PartialEq, Eq, Deserialize)]
struct CommonKey<'a> {
    key: &'a str,
    function: &'a str,
    resolver: Option<&'a str>,
}

#[derive(Default, Debug, Clone, PartialEq, Eq, Deserialize)]
struct MacroMod<'a> {
    common_keys: CommonKey<'a>,
    config: Option<&'a str>,
    export: Option<&'a str>,
}

#[derive(Default, Debug, Clone, PartialEq, Eq, Deserialize)]
struct ContentByLineItem<'a> {
    #[serde(flatten, borrow)]
    common_keys: CommonKey<'a>,
    #[serde(borrow)]
    dynamic_properties: Option<&'a str>,
}

#[derive(Default, Debug, Clone, PartialEq, Eq, Deserialize)]
struct IssueGlance<'a> {
    #[serde(flatten, borrow)]
    common_keys: CommonKey<'a>,
    dynamic_properties: Option<&'a str>,
}
#[derive(Default, Debug, Clone, PartialEq, Eq, Deserialize)]
struct AccessImportType<'a> {
    #[serde(flatten, borrow)]
    common_keys: CommonKey<'a>,
    one_delete_import: Option<&'a str>,
    start_import: Option<&'a str>,
    stop_import: Option<&'a str>,
    import_status: Option<&'a str>,
}

// WebTrigger => RawTrigger; WHY IS THIS NAMED DIFFERENTLY !? WHO CHANGED NAMES
#[derive(Default, Debug, Clone, PartialEq, Eq, Deserialize)]
struct RawTrigger<'a> {
    key: &'a str,
    function: &'a str,
}

// Trigger => EventTriger; WHY IS THIS NAMED DIFFERENTLY !? WHO CHANGED NAMES
#[derive(Debug, Clone, PartialEq, Eq, Deserialize)]
struct EventTrigger<'a> {
    #[serde(flatten, borrow)]
    raw: RawTrigger<'a>,
    #[serde(borrow)]
    events: Vec<&'a str>,
}

#[derive(Debug, Clone, Copy, PartialEq, Eq, Deserialize)]
#[serde(rename_all = "lowercase")]
enum Interval {
    Hour,
    Day,
    Week,
}

// Thank you to whomeever kept this one the same. T.T
#[derive(Debug, Clone, PartialEq, Eq, Deserialize)]
struct ScheduledTrigger<'a> {
    #[serde(flatten, borrow)]
    raw: RawTrigger<'a>,
    interval: Interval,
}

// compass DataProvider module
#[derive(Debug, Clone, PartialEq, Eq, Deserialize)]
pub struct DataProvider<'a> {
    #[serde(flatten, borrow)]
    key: &'a str,
    callback: Option<&'a str>,
}

// Struct for Custom field Module. Check that search suggestion gets read in correctly.
#[derive(Debug, Clone, PartialEq, Eq, Deserialize)]
pub struct CustomField<'a> {
    // all attributes below involve function calls
    #[serde(flatten, borrow)]
    common_keys: CommonKey<'a>,
    value: Option<&'a str>,
    search_suggestions: Option<&'a str>,
    edit: Option<&'a str>,
}

#[derive(Debug, Clone, PartialEq, Eq, Deserialize)]
pub struct UiModificatons<'a> {
    #[serde(flatten, borrow)]
    common_keys: CommonKey<'a>,
}

#[derive(Debug, Clone, PartialEq, Eq, Deserialize)]
pub struct WorkflowValidator<'a> {
    #[serde(flatten, borrow)]
    common_keys: CommonKey<'a>,
}

#[derive(Debug, Clone, PartialEq, Eq, Deserialize)]
pub struct WorkflowPostFunction<'a> {
    #[serde(flatten, borrow)]
    common_keys: CommonKey<'a>,
}

// Add more structs here for deserializing forge modules
#[derive(Default, Debug, Clone, PartialEq, Eq, Deserialize)]
pub struct ForgeModules<'a> {
    // deserializing non user-invocable modules
    #[serde(rename = "macro", default, borrow)]
    macros: Vec<MacroMod<'a>>,
    #[serde(rename = "function", default, borrow)]
    pub functions: Vec<FunctionMod<'a>>,
    #[serde(rename = "contentByLineItem", default, borrow)]
    content_by_line_item: Vec<ContentByLineItem<'a>>,
    #[serde(rename = "jira:issueGlance", default, borrow)]
    issue_glance: Vec<IssueGlance<'a>>,
    #[serde(rename = "jira:accessImportType", default, borrow)]
    access_import_type: Vec<AccessImportType<'a>>,
    // deserializing user invokable module functions
    #[serde(rename = "webtrigger", default, borrow)]
    webtriggers: Vec<RawTrigger<'a>>,
    #[serde(rename = "trigger", default, borrow)]
    event_triggers: Vec<EventTrigger<'a>>,
    #[serde(rename = "scheduledTrigger", default, borrow)]
    scheduled_triggers: Vec<ScheduledTrigger<'a>>,
    #[serde(rename = "consumer", default, borrow)]
    pub consumers: Vec<Consumer<'a>>,
    #[serde(rename = "compass:dataProvider", default, borrow)]
    pub data_provider: Vec<DataProvider<'a>>,
    #[serde(rename = "jira:customField", default, borrow)]
    pub custom_field: Vec<CustomField<'a>>,
    #[serde(rename = "jira:uiModificatons", default, borrow)]
    pub ui_modifications: Vec<UiModificatons<'a>>,
    #[serde(rename = "jira:workflowValidator", default, borrow)]
    pub workflow_validator: Vec<WorkflowValidator<'a>>,
    #[serde(rename = "jira:workflowPostFunction", default, borrow)]
    pub workflow_post_function: Vec<WorkflowPostFunction<'a>>,
    // deserializing admin pages
    #[serde(rename = "jira:adminPage", default, borrow)]
    pub jira_admin: Vec<JiraAdminPage<'a>>,
    #[serde(flatten)]
    extra: FxHashMap<String, Vec<Module<'a>>>,
}
#[derive(Debug, Clone, PartialEq, Eq, Deserialize)]
pub struct JiraAdminPage<'a> {
    key: &'a str,
    function: &'a str,
    title: &'a str,
}

#[derive(Debug, Clone, PartialEq, Eq, Deserialize)]
pub struct Consumer<'a> {
    key: &'a str,
    queue: &'a str,
    #[serde(borrow)]
    pub resolver: Resolver<'a>,
}

#[derive(Debug, Clone, PartialEq, Eq, Deserialize)]
pub struct Resolver<'a> {
    pub function: &'a str,
    method: Option<&'a str>,
}

#[derive(Default, Debug, Clone, PartialEq, Eq, Deserialize)]
struct Content<'a> {
    #[serde(default, borrow)]
    scripts: Vec<&'a str>,
    #[serde(default, borrow)]
    styles: Vec<&'a str>,
}

#[derive(Default, Debug, Clone, PartialEq, Eq, Deserialize)]
pub struct Perms<'a> {
    #[serde(default)]
    pub scopes: Vec<String>,
    #[serde(default, borrow)]
    content: Content<'a>,
}

#[derive(Default, Debug, Clone, PartialEq, Eq, Deserialize)]
pub struct AppInfo<'a> {
    pub name: Option<&'a str>,
    pub id: &'a str,
}

#[derive(Default, Debug, Clone, PartialEq, Eq, Deserialize)]
pub struct Module<'a> {
    #[serde(default, borrow)]
    pub function: Option<&'a str>,
    #[serde(default)]
    pub resolver: Option<Resolver<'a>>,
    #[serde(flatten)]
    extra: FxHashMap<String, serde_yaml::Value>,
}

/// The representation of a Forge app's `manifest.yml`
///
/// Contains the [properties] that are needed to find function entrypoints
///
/// [properties]: https://developer.atlassian.com/platform/forge/manifest-reference/
#[derive(Default, Debug, Clone, PartialEq, Eq, Deserialize)]
pub struct ForgeManifest<'a> {
    #[serde(borrow)]
    pub app: AppInfo<'a>,
    #[serde(borrow)]
    pub modules: ForgeModules<'a>,
    #[serde(borrow)]
    pub permissions: Perms<'a>,
}

#[derive(Debug, PartialEq, Eq, Clone, Copy)]
pub struct Resolved;
#[derive(Debug, PartialEq, Eq, Clone, Copy)]
pub struct Unresolved;

#[derive(Default, Debug, Clone, PartialEq, Eq)]
pub struct FunctionRef<'a, S = Unresolved> {
    func: &'a str,
    key: &'a str,
    path: PathBuf,
    status: S,
}

// Add an extra variant to the FunctionTy enum for non user invocable functions
// Indirect: functions indirectly invoked by user :O So kewl.
// TODO: change this to struct with bools
#[derive(Debug, Clone, PartialEq, Eq)]
pub enum FunctionTy<T> {
    Invokable(T),
    WebTrigger(T),
}

// Struct used for tracking what scan a funtcion requires.
#[derive(Debug, Clone, PartialEq, Eq)]
pub struct Entrypoint<'a, S = Unresolved> {
    pub function: FunctionRef<'a, S>,
    pub invokable: bool,
    pub web_trigger: bool,
    pub admin: bool,
}

impl<T> AsRef<T> for FunctionTy<T> {
    #[inline]
    fn as_ref(&self) -> &T {
        match self {
            FunctionTy::Invokable(t) | FunctionTy::WebTrigger(t) => t,
        }
    }
}

impl<'a> ForgeModules<'a> {
    // TODO: function returns iterator where each item is some specified type.
    pub fn into_analyzable_functions(mut self) -> impl Iterator<Item = Entrypoint<'a>> {
    // TODO: function returns iterator where each item is some specified type.
    pub fn into_analyzable_functions(mut self) -> impl Iterator<Item = Entrypoint<'a>> {
        // number of webtriggers are usually low, so it's better to just sort them and reuse
        self.webtriggers
            .sort_unstable_by_key(|trigger| trigger.function);
        self.webtriggers
            .sort_unstable_by_key(|trigger| trigger.function);

        // Get all the Triggers and represent them as a new struct thing where "webtrigger" attribute is true
        // for all trigger things
        // Get all the Triggers and represent them as a new struct thing where "webtrigger" attribute is true
        // for all trigger things

        let mut invokable_functions = BTreeSet::new();

        self.data_provider.iter().for_each(|dataprovider| {
            invokable_functions.extend(dataprovider.callback);
        });

        self.custom_field.iter().for_each(|customfield| {
            invokable_functions.extend(customfield.value);
            invokable_functions.extend(customfield.search_suggestions);
            invokable_functions.extend(customfield.edit);

            invokable_functions.insert(customfield.common_keys.function);
            invokable_functions.extend(customfield.common_keys.resolver);
        });

        self.ui_modifications.iter().for_each(|ui| {
            invokable_functions.insert(ui.common_keys.function);
            invokable_functions.extend(ui.common_keys.resolver);
        });

        self.workflow_validator.iter().for_each(|validator| {
            invokable_functions.insert(validator.common_keys.key);

            invokable_functions.insert(validator.common_keys.function);

            invokable_functions.extend(validator.common_keys.resolver);
        });

        self.workflow_post_function
            .iter()
            .for_each(|post_function| {
                invokable_functions.insert(post_function.common_keys.key);

                invokable_functions.insert(post_function.common_keys.function);

                invokable_functions.extend(post_function.common_keys.resolver);
            });

        // get user invokable modules that have additional exposure endpoints.
        // ie macros has config and export fields on top of resolver fields that are functions
        self.macros.iter().for_each(|macros| {
            invokable_functions.insert(macros.common_keys.key);

            invokable_functions.insert(macros.common_keys.function);
            invokable_functions.extend(macros.common_keys.resolver);

            invokable_functions.extend(macros.config);
            invokable_functions.extend(macros.export);
        });

        self.issue_glance.iter().for_each(|issue| {
            invokable_functions.insert(issue.common_keys.function);
            invokable_functions.extend(issue.common_keys.resolver);
            invokable_functions.extend(issue.dynamic_properties);
        });

        self.access_import_type.iter().for_each(|access| {
            invokable_functions.insert(access.common_keys.function);
            invokable_functions.extend(access.common_keys.resolver);

            invokable_functions.extend(access.one_delete_import);
            invokable_functions.extend(access.stop_import);
            invokable_functions.extend(access.start_import);
            invokable_functions.extend(access.import_status);
        });

        // TODO: create admin list and check whether function is in admin list then set admin bool to true. If not, set to false.
<<<<<<< HEAD
        self.functions.into_iter().flat_map(move |func| {
            let web_trigger = self
                .webtriggers
                .binary_search_by_key(&func.key, |trigger| &trigger.function)
                .is_ok();
            let invokable = invokable_functions.contains(func.key);
            // this checks whether the funton being scanned is being used in an admin module. Rn it only checks for jira_admin page module.
            // optionally: compass:adminPage could also be considered.
            let admin = self
                .jira_admin
                .iter()
                .any(|admin_function| admin_function.function == func.key);
            Ok::<_, Error>(Entrypoint {
                function: FunctionRef::try_from(func)?,
                invokable,
                web_trigger,
                admin,
            })
        });
        self.access_import_type.iter().for_each(|access| {
            invokable_functions.insert(access.common_keys.function);
            invokable_functions.extend(access.common_keys.resolver);

            invokable_functions.extend(access.one_delete_import);
            invokable_functions.extend(access.stop_import);
            invokable_functions.extend(access.start_import);
            invokable_functions.extend(access.import_status);
        });

=======
>>>>>>> db9f8f1c
        self.functions.into_iter().flat_map(move |func| {
            let web_trigger = self
                .webtriggers
                .binary_search_by_key(&func.key, |trigger| &trigger.function)
                .is_ok();
            let invokable = invokable_functions.contains(func.key);
            // this checks whether the funton being scanned is being used in an admin module. Rn it only checks for jira_admin page module.
            // optionally: compass:adminPage could also be considered.
            let admin = self
                .jira_admin
                .iter()
                .any(|admin_function| admin_function.function == func.key);
            Ok::<_, Error>(Entrypoint {
                function: FunctionRef::try_from(func)?,
                invokable,
                web_trigger,
                admin,
            })
        })
    }
}

impl<S> FunctionRef<'_, S> {
    const VALID_EXTS: [&'static str; 4] = ["jsx", "tsx", "ts", "js"];
}

impl<'a> FunctionRef<'a> {
    pub fn try_resolve<P>(
        self,
        paths: &HashSet<P>,
        working_dir: &P,
    ) -> Result<FunctionRef<'a, Resolved>, Error>
    where
        P: Borrow<Path> + Eq + Hash,
    {
        Self::VALID_EXTS
            .iter()
            .find_map(|&ext| {
                let path = working_dir.borrow().join(self.path.with_extension(ext));
                trace!(?path);
                paths.contains(&path).then_some(FunctionRef {
                    func: self.func,
                    key: self.key,
                    path,
                    status: Resolved,
                })
            })
            .ok_or_else(|| Error::FileNotFound {
                function: self.func.to_owned(),
                path: self.path.to_owned(),
            })
    }
}

impl<'a, Resolved> FunctionRef<'a, Resolved> {
    #[inline]
    pub fn into_func_path(self) -> (&'a str, PathBuf) {
        (self.func, self.path)
    }
}

impl<'a> TryFrom<FunctionMod<'a>> for FunctionRef<'a> {
    type Error = Error;

    fn try_from(func_handler: FunctionMod<'a>) -> Result<Self, Self::Error> {
        let (file, func) = func_handler
            .handler
            .splitn(2, '.')
            .collect_tuple()
            .ok_or_else(|| Error::InvalidFuncHandler(func_handler.key.to_owned()))?;
        let mut path = PathBuf::from("src");
        path.push(file);
        Ok(Self {
            func,
            key: func_handler.key,
            path,
            status: Unresolved,
        })
    }
}

#[cfg(test)]
mod tests {
    use super::*;
    use pretty_assertions::assert_eq;

    #[test]
    fn test_deserialize() {
        let json = r#"{
            "app": {
                "name": "My App",
                "id": "my-app"
            },
            "modules": {
                "macro": [
                {
                    "key": "my-macro",
                    "function": "My Macro"
                    "function": "My Macro"
                }
                ],
                "function": [
                {
                    "key": "my-function",
                    "handler": "my-function-handler",
                    "providers": {
                        "auth": ["my-auth-provider"]
                    }
                }
                ],
                "webtrigger": [
                {
                    "key": "my-webtrigger",
                    "function": "my-webtrigger-handler"
                }
                ]
            },
            "permissions": {
                "scopes": [
                    "my-scope"
                ],
                "content": {
                    "scripts": [
                        "my-script.js"
                    ],
                    "styles": [
                        "my-style.css"
                    ]
                }
            }
        }"#;
        let manifest: ForgeManifest = serde_json::from_str(json).unwrap();
        assert_eq!(manifest.app.name, Some("My App"));
        assert_eq!(manifest.app.id, "my-app");
        assert_eq!(manifest.modules.macros.len(), 1);
        assert_eq!(manifest.modules.macros[0].common_keys.key, "My Macro");
        // assert_eq!(manifest.modules.macros[0].function, "my-macro");
        assert_eq!(manifest.modules.functions.len(), 1);
        assert_eq!(
            manifest.modules.functions[0],
            FunctionMod {
                key: "my-function",
                handler: "my-function-handler",
                providers: Some(AuthProviders {
                    auth: vec!["my-auth-provider"]
                }),
            }
        );
    }

    #[test]
    fn test_function_handler_parsing() {
        let func_handler = FunctionMod {
            key: "my-function",
            handler: "my-function-handler.app",
            providers: Some(AuthProviders {
                auth: vec!["my-auth-provider"],
            }),
        };
        let func_ref: FunctionRef = func_handler.try_into().unwrap();
        assert_eq!(
            func_ref,
            FunctionRef {
                func: "app",
                key: "my-function",
                path: "src/my-function-handler".into(),
                status: Unresolved,
            }
        );
    }

    // Modified specific deserialization schemes for modules. Checking that new schemes can deserialize function values.
    #[test]
    fn test_new_deserialize() {
        let json = r#"{
            "app": {
                "name": "My App",
                "id": "my-app"
            },
            "modules": {
                "macro": [
                {
                    "key": "my-macro",
                    "title": "My Macro",
                    "function": "Catch-me-if-you-can0", 
                    "resolver": {
                        "function": "Catch-me-if-you-can1"
                    },
                    "config": {
                        "function": "Catch-me-if-you-can2"
                    }, 
                    "export": {
                        "function": "Catch-me-if-you-can3"
                    }
                }
                ],
                "function": [
                {
                    "key": "my-function",
                    "handler": "my-function-handler",
                    "providers": {
                        "auth": ["my-auth-provider"]
                    }
                }
                ],
                "webtrigger": [
                {
                    "key": "my-webtrigger",
                    "function": "my-webtrigger-handler"
                }
                ]
            },
            "permissions": {
                "scopes": [
                    "my-scope"
                ],
                "content": {
                    "scripts": [
                        "my-script.js"
                    ],
                    "styles": [
                        "my-style.css"
                    ]
                }
            }
        }"#;
        let manifest: ForgeManifest = serde_json::from_str(json).unwrap();
        assert_eq!(manifest.modules.macros.len(), 1);
        assert_eq!(
            manifest.modules.macros[0].common_keys.function,
            "Catch-me-if-you-can0"
        );

        if let Some(func) = manifest.modules.macros[0].common_keys.resolver {
            assert_eq!(func, "Catch-me-if-you-can1");
        }

        if let Some(func) = manifest.modules.macros[0].config {
            assert_eq!(func, "Catch-me-if-you-can2");
        }

        if let Some(func) = manifest.modules.macros[0].export {
            assert_eq!(func, "Catch-me-if-you-can3");
        }
    }

    // Test checking whether jira:adminPage gets flagged.
    #[test]
    fn test_deserialize_admin_check() {
        let json = r#"{
            "app": {
                "name": "My App",
                "id": "my-app"
            },
            "modules": {
                "jira:adminPage": [
                {
                    "key": "testing-admin-tag",
                    "function": "main1",
                    "title": "writing-a-test-for-admin-flag"
                }
                ],
                "macro": [
                {
                    "key": "my-macro",
                    "function": "main2"
                }
                ],
                "function": [
                {
                    "key": "main1",
                    "handler": "index.run"
                },
                {
                    "key": "main2",
                    "handler": "src.run"
                }
                ]
            },
            "permissions": {
                "scopes": [
                    "my-scope"
                ],
                "content": {
                    "scripts": [
                        "my-script.js"
                    ],
                    "styles": [
                        "my-style.css"
                    ]
                }
            }
        }"#;
        let manifest: ForgeManifest = serde_json::from_str(json).unwrap();
        let mut admin_func = manifest.modules.into_analyzable_functions();

        assert_eq!(
            admin_func.next(),
            Some(Entrypoint {
                function: FunctionRef::try_from(FunctionMod {
                    key: "main1",
                    handler: "index.run",
                    providers: None,
                })
                .unwrap(),
                invokable: false,
                web_trigger: false,
                admin: true
            })
        );

        assert_eq!(
            admin_func.next(),
            Some(Entrypoint {
                function: FunctionRef::try_from(FunctionMod {
                    key: "main2",
                    handler: "src.run",
                    providers: None,
                })
                .unwrap(),
                invokable: true,
                web_trigger: false,
                admin: false
            })
        );

        // assert_eq!(manifest.app.name, Some("My App"));
        // assert_eq!(manifest.app.id, "my-app");
        // assert_eq!(manifest.modules.macros.len(), 1);
        // assert_eq!(manifest.modules.macros[0].common_keys.key, "My Macro");
        // // assert_eq!(manifest.modules.macros[0].function, "my-macro");
        // assert_eq!(manifest.modules.functions.len(), 1);
        // assert_eq!(
        //     manifest.modules.functions[0],
        //     FunctionMod {
        //         key: "my-function",
        //         handler: "my-function-handler",
        //         providers: Some(AuthProviders {
        //             auth: vec!["my-auth-provider"]
        //         }),
        //     }
        // );
    }
}<|MERGE_RESOLUTION|>--- conflicted
+++ resolved
@@ -149,7 +149,7 @@
     issue_glance: Vec<IssueGlance<'a>>,
     #[serde(rename = "jira:accessImportType", default, borrow)]
     access_import_type: Vec<AccessImportType<'a>>,
-    // deserializing user invokable module functions
+    // deserializing non user-invocable modules
     #[serde(rename = "webtrigger", default, borrow)]
     webtriggers: Vec<RawTrigger<'a>>,
     #[serde(rename = "trigger", default, borrow)]
@@ -365,7 +365,6 @@
         });
 
         // TODO: create admin list and check whether function is in admin list then set admin bool to true. If not, set to false.
-<<<<<<< HEAD
         self.functions.into_iter().flat_map(move |func| {
             let web_trigger = self
                 .webtriggers
@@ -395,8 +394,6 @@
             invokable_functions.extend(access.import_status);
         });
 
-=======
->>>>>>> db9f8f1c
         self.functions.into_iter().flat_map(move |func| {
             let web_trigger = self
                 .webtriggers
