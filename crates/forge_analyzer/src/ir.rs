--- conflicted
+++ resolved
@@ -127,19 +127,12 @@
 #[derive(Clone, Debug)]
 pub struct Body {
     owner: Option<DefId>,
-<<<<<<< HEAD
     pub blocks: TiVec<BasicBlockId, BasicBlock>,
     pub vars: TiVec<VarId, VarKind>,
     pub values: FxHashMap<DefId, Value>,
     ident_to_local: FxHashMap<Id, VarId>,
     pub def_id_to_vars: FxHashMap<DefId, VarId>,
-=======
-    blocks: TiVec<BasicBlockId, BasicBlock>,
-    pub vars: TiVec<VarId, VarKind>,
-    ident_to_local: FxHashMap<Id, VarId>,
-    pub class_instantiations: HashMap<DefId, DefId>, // maps defids of variables to defids of classes
-    def_id_to_vars: FxHashMap<DefId, VarId>,
->>>>>>> 18f8beb4
+    pub class_instantiations: HashMap<DefId, DefId>,
     predecessors: OnceCell<TiVec<BasicBlockId, SmallVec<[BasicBlockId; 2]>>>,
 }
 
@@ -291,11 +284,8 @@
             vars: local_vars,
             owner: None,
             blocks: vec![BasicBlock::default()].into(),
-<<<<<<< HEAD
             values: FxHashMap::default(),
-=======
             class_instantiations: Default::default(),
->>>>>>> 18f8beb4
             ident_to_local: Default::default(),
             def_id_to_vars: Default::default(),
             predecessors: Default::default(),
